--- conflicted
+++ resolved
@@ -38,13 +38,8 @@
                  mu = 0.0,
                  alpha: float = 2.0,
                  leftover_penalty: float = 1e-3,
-<<<<<<< HEAD
-                 price_model: str = 'ar_l',
-                 use_custom_reward=False):
-=======
                  reward_function: RewardFunction = None,
                  price_model: str = 'gbm'):
->>>>>>> 1107e665
         
         # Set the random seed
         random.seed(randomSeed)
@@ -105,18 +100,10 @@
 
         
         
-<<<<<<< HEAD
-    def reset(self, seed=0, liquid_time=LIQUIDATION_TIME, num_trades=NUM_N, lamb=LLAMBDA, use_custom_reward=False):
-            
-
-        # Reinitialize environment
-        self.__init__(randomSeed = seed, lqd_time = liquid_time, num_tr = num_trades, lambd = lamb, use_custom_reward=use_custom_reward)
-=======
     def reset(self, seed = 0, liquid_time = LIQUIDATION_TIME, num_trades = NUM_N, lamb = LLAMBDA):
         
         # Initialize the environment with the given parameters
         self.__init__(randomSeed = seed, lqd_time = liquid_time, num_tr = num_trades, lambd = lamb,reward_function=self.reward_function)
->>>>>>> 1107e665
         
         # Set the initial state to [0,0,0,0,0,0,1,1]
         self.initial_state = np.array(list(self.logReturns) + [self.timeHorizon / self.num_n, \
